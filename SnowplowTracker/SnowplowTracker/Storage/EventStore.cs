--- conflicted
+++ resolved
@@ -54,14 +54,11 @@
             try
             {
                 _dbLock.EnterWriteLock();
-                //Exclusive mode required for iOS and WebGL
+                //Exclusive mode required for iOS, Android and WebGL
                 ConnectionType connectionType = Application.platform == RuntimePlatform.IPhonePlayer ||
-<<<<<<< HEAD
-                    Application.platform == RuntimePlatform.OSXPlayer || Application.platform == RuntimePlatform.WebGLPlayer
-=======
                     Application.platform == RuntimePlatform.OSXPlayer ||
-                    Application.platform == RuntimePlatform.Android
->>>>>>> 3ca5fb8a
+                    Application.platform == RuntimePlatform.Android ||
+                    Application.platform == RuntimePlatform.WebGLPlayer
                     ? ConnectionType.Direct
                     : ConnectionType.Shared;
 
